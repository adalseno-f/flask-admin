--- conflicted
+++ resolved
@@ -29,11 +29,7 @@
 [project.optional-dependencies]
 sqlalchemy = [
     "flask-sqlalchemy>=3",
-<<<<<<< HEAD
-    "sqlalchemy>=1.4.18,<2",
-=======
     "sqlalchemy>=1.4",
->>>>>>> 2d6dd165
 ]
 sqlalchemy-with-utils = [
     "Flask-Admin[sqlalchemy]",
