import re
import warnings

from flask import request, url_for, redirect, flash, abort, json, Response

from jinja2 import contextfunction

from flask.ext.admin.babel import gettext

from flask.ext.admin.base import BaseView, expose
from flask.ext.admin.form import BaseForm, FormOpts, rules
from flask.ext.admin.model import filters, typefmt
from flask.ext.admin.actions import ActionsMixin
from flask.ext.admin.helpers import get_form_data, validate_form_on_submit
from flask.ext.admin.tools import rec_getattr
from flask.ext.admin._backwards import ObsoleteAttr
from flask.ext.admin._compat import iteritems, as_unicode
from .helpers import prettify_name, get_mdict_item_or_list
from .ajax import AjaxModelLoader


try:
    from collections import OrderedDict
except ImportError:
    # Bare-bones OrderedDict implementation for Python2.6 compatibility
    class OrderedDict(dict):
        def __init__(self, *args, **kwargs):
            dict.__init__(self, *args, **kwargs)
            self.ordered_keys = []
        def __setitem__(self, key, value):
            self.ordered_keys.append(key)
            dict.__setitem__(self, key, value)
        def __iter__(self):
            return (k for k in self.ordered_keys)
        def iteritems(self):
            return ((k, self[k]) for k in self.ordered_keys)
        def items(self):
            return list(self.iteritems())


class BaseModelView(BaseView, ActionsMixin):
    """
        Base model view.

        This view does not make any assumptions on how models are stored or managed, but expects the following:

            1. The provided model is an object
            2. The model contains properties
            3. Each model contains an attribute which uniquely identifies it (i.e. a primary key for a database model)
            4. It is possible to retrieve a list of sorted models with pagination applied from a data source
            5. You can get one model by its identifier from the data source

        Essentially, if you want to support a new data store, all you have to do is:

            1. Derive from the `BaseModelView` class
            2. Implement various data-related methods (`get_list`, `get_one`, `create_model`, etc)
            3. Implement automatic form generation from the model representation (`scaffold_form`)
    """
    # Permissions
    can_create = True
    """Is model creation allowed"""

    can_edit = True
    """Is model editing allowed"""

    can_delete = True
    """Is model deletion allowed"""

    # Templates
    list_template = 'admin/model/list.html'
    """Default list view template"""

    edit_template = 'admin/model/edit.html'
    """Default edit template"""

    create_template = 'admin/model/create.html'
    """Default create template"""

    # Customizations
    column_list = ObsoleteAttr('column_list', 'list_columns', None)
    """
        Collection of the model field names for the list view.
        If set to `None`, will get them from the model.

        For example::

            class MyModelView(BaseModelView):
                column_list = ('name', 'last_name', 'email')
    """

    column_exclude_list = ObsoleteAttr('column_exclude_list',
                                       'excluded_list_columns', None)
    """
        Collection of excluded list column names.

        For example::

            class MyModelView(BaseModelView):
                column_exclude_list = ('last_name', 'email')
    """

    column_formatters = ObsoleteAttr('column_formatters', 'list_formatters', dict())
    """
        Dictionary of list view column formatters.

        For example, if you want to show price multiplied by
        two, you can do something like this::

            class MyModelView(BaseModelView):
                column_formatters = dict(price=lambda v, c, m, p: m.price*2)

        or using Jinja2 `macro` in template::

            from flask.ext.admin.model.template import macro

            class MyModelView(BaseModelView):
                column_formatters = dict(price=macro('render_price'))

            # in template
            {% macro render_price(model, column) %}
                {{ model.price * 2 }}
            {% endmacro %}

        The Callback function has the prototype::

            def formatter(view, context, model, name):
                # `view` is current administrative view
                # `context` is instance of jinja2.runtime.Context
                # `model` is model instance
                # `name` is property name
                pass
    """

    column_type_formatters = ObsoleteAttr('column_type_formatters', 'list_type_formatters', None)
    """
        Dictionary of value type formatters to be used in the list view.

        By default, two types are formatted:
        1. ``None`` will be displayed as an empty string
        2. ``bool`` will be displayed as a checkmark if it is ``True``

        If you don't like the default behavior and don't want any type formatters
        applied, just override this property with an empty dictionary::

            class MyModelView(BaseModelView):
                column_type_formatters = dict()

        If you want to display `NULL` instead of an empty string, you can do
        something like this::

            from flask.ext.admin.model import typefmt

            MY_DEFAULT_FORMATTERS = dict(typefmt.BASE_FORMATTERS)
            MY_DEFAULT_FORMATTERS.update({
                    type(None): typefmt.null_formatter
                })

            class MyModelView(BaseModelView):
                column_type_formatters = MY_DEFAULT_FORMATTERS

        Type formatters have lower priority than list column formatters.

        The callback function has following prototype::

            def type_formatter(view, value):
                # `view` is current administrative view
                # `value` value to format
                pass
    """

    column_labels = ObsoleteAttr('column_labels', 'rename_columns', None)
    """
        Dictionary where key is column name and value is string to display.

        For example::

            class MyModelView(BaseModelView):
                column_labels = dict(name='Name', last_name='Last Name')
    """

    column_descriptions = None
    """
        Dictionary where key is column name and
        value is description for `list view` column or add/edit form field.

        For example::

            class MyModelView(BaseModelView):
                column_descriptions = dict(
                    full_name='First and Last name'
                )
    """

    column_sortable_list = ObsoleteAttr('column_sortable_list',
                                        'sortable_columns',
                                        None)
    """
        Collection of the sortable columns for the list view.
        If set to `None`, will get them from the model.

        For example::

            class MyModelView(BaseModelView):
                column_sortable_list = ('name', 'last_name')

        If you want to explicitly specify field/column to be used while
        sorting, you can use a tuple::

            class MyModelView(BaseModelView):
                column_sortable_list = ('name', ('user', 'user.username'))

        When using SQLAlchemy models, model attributes can be used instead
        of strings::

            class MyModelView(BaseModelView):
                column_sortable_list = ('name', ('user', User.username))
    """

    column_default_sort = None
    """
        Default sort column if no sorting is applied.

        Example::

            class MyModelView(BaseModelView):
                column_default_sort = 'user'

        You can use tuple to control ascending descending order. In following example, items
        will be sorted in descending order::

            class MyModelView(BaseModelView):
                column_default_sort = ('user', True)
    """

    column_searchable_list = ObsoleteAttr('column_searchable_list',
                                          'searchable_columns',
                                          None)
    """
        A collection of the searchable columns. It is assumed that only
        text-only fields are searchable, but it is up to the model
        implementation to decide.

        Example::

            class MyModelView(BaseModelView):
                column_searchable_list = ('name', 'email')
    """

    column_choices = None
    """
        Map choices to columns in list view

        Example::

            class MyModelView(BaseModelView):
                column_choices = {
                    'my_column': [
                        ('db_value', 'display_value'),
                    ]
                }
    """

    column_filters = None
    """
        Collection of the column filters.

        Can contain either field names or instances of :class:`~flask.ext.admin.model.filters.BaseFilter` classes.

        Example::

            class MyModelView(BaseModelView):
                column_filters = ('user', 'email')
    """
    
    named_filter_urls = False
    """
        Set to True to use human-readable names for filters in URL parameters.
        
        False by default so as to be robust across translations.
        
        Changing this parameter will break any existing URLs.
        
        Override unique_filter_label() if you want to change the default format
        of filter urls. This parameter only controls the default method.
    """

    column_display_pk = ObsoleteAttr('column_display_pk',
                                     'list_display_pk',
                                     False)
    """
        Controls if the primary key should be displayed in the list view.
    """

    form = None
    """
        Form class. Override if you want to use custom form for your model.
        Will completely disable form scaffolding functionality.

        For example::

            class MyForm(Form):
                name = TextField('Name')

            class MyModelView(BaseModelView):
                form = MyForm
    """

    form_base_class = BaseForm
    """
        Base form class. Will be used by form scaffolding function when creating model form.

        Useful if you want to have custom contructor or override some fields.

        Example::

            class MyBaseForm(Form):
                def do_something(self):
                    pass

            class MyModelView(BaseModelView):
                form_base_class = MyBaseForm

    """

    form_args = None
    """
        Dictionary of form field arguments. Refer to WTForms documentation for
        list of possible options.

        Example::

            class MyModelView(BaseModelView):
                form_args = dict(
                    name=dict(label='First Name', validators=[required()])
                )
    """

    form_columns = None
    """
        Collection of the model field names for the form. If set to `None` will
        get them from the model.

        Example::

            class MyModelView(BaseModelView):
                form_columns = ('name', 'email')
    """

    form_excluded_columns = ObsoleteAttr('form_excluded_columns',
                                         'excluded_form_columns',
                                         None)
    """
        Collection of excluded form field names.

        For example::

            class MyModelView(BaseModelView):
                form_excluded_columns = ('last_name', 'email')
    """

    form_overrides = None
    """
        Dictionary of form column overrides.

        Example::

            class MyModelView(BaseModelView):
                form_overrides = dict(name=wtf.FileField)
    """

    form_widget_args = None
    """
        Dictionary of form widget rendering arguments.
        Use this to customize how widget is rendered without using custom template.

        Example::

            class MyModelView(BaseModelView):
                form_widget_args = {
                    'description': {
                        'rows': 10,
                        'style': 'color: black'
                    }
                }
    """

    form_extra_fields = None
    """
        Dictionary of additional fields.

        Example::

            class MyModelView(BaseModelView):
                form_extra_fields = {
                    password: PasswordField('Password')
                }

        You can control order of form fields using ``form_columns`` property. For example::

            class MyModelView(BaseModelView):
                form_columns = ('name', 'email', 'password', 'secret')

                form_extra_fields = {
                    password: PasswordField('Password')
                }

        In this case, password field will be put between email and secret fields that are autogenerated.
    """

    form_ajax_refs = None
    """
        Use AJAX for foreign key model loading.

        Should contain dictionary, where key is field name and value is either a dictionary which
        configures AJAX lookups or backend-specific `AjaxModelLoader` class instance.

        For example, it can look like::

            class MyModelView(BaseModelView):
                form_ajax_refs = {
                    'user': {
                        'fields': ('first_name', 'last_name', 'email')
                        'page_size': 10
                    }
                }

        Or with SQLAlchemy backend like this::

            class MyModelView(BaseModelView):
                form_ajax_refs = {
                    'user': QueryAjaxModelLoader('user', db.session, User, fields=['email'], page_size=10)
                }

        If you need custom loading functionality, you can implement your custom loading behavior
        in your `AjaxModelLoader` class.
    """

    form_rules = None
    """
        List of rendering rules for model creation form.

        This property changed default form rendering behavior and makes possible to rearrange order
        of rendered fields, add some text between fields, group them, etc. If not set, will use
        default Flask-Admin form rendering logic.

        Here's simple example which illustrates how to use::

            from flask.ext.admin.form import rules

            class MyModelView(ModelView):
                form_rules = [
                    # Define field set with header text and four fields
                    rules.FieldSet(('first_name', 'last_name', 'email', 'phone'), 'User'),
                    # ... and it is just shortcut for:
                    rules.Header('User'),
                    rules.Field('first_name'),
                    rules.Field('last_name'),
                    # ...
                    # It is possible to create custom rule blocks:
                    MyBlock('Hello World'),
                    # It is possible to call macros from current context
                    rules.Macro('my_macro', foobar='baz')
                ]
    """

    form_edit_rules = None
    """
        Customized rules for the edit form. Override `form_rules` if present.
    """

    form_create_rules = None
    """
        Customized rules for the create form. Override `form_rules` if present.
    """

    # Actions
    action_disallowed_list = ObsoleteAttr('action_disallowed_list',
                                          'disallowed_actions',
                                          [])
    """
        Set of disallowed action names. For example, if you want to disable
        mass model deletion, do something like this:

            class MyModelView(BaseModelView):
                action_disallowed_list = ['delete']
    """

    # Various settings
    page_size = 20
    """
        Default page size for pagination.
    """

    def __init__(self, model,
                 name=None, category=None, endpoint=None, url=None):
        """
            Constructor.

            :param model:
                Model class
            :param name:
                View name. If not provided, will use the model class name
            :param category:
                View category
            :param endpoint:
                Base endpoint. If not provided, will use the model name + 'view'.
                For example if model name was 'User', endpoint will be
                'userview'
            :param url:
                Base URL. If not provided, will use endpoint as a URL.
            :param debug:
                Enable debugging mode. Won't catch exceptions on model
                save failures.
        """

        # If name not provided, it is model name
        if name is None:
            name = '%s' % self.prettify_name(model.__name__)

        # If endpoint not provided, it is model name + 'view'
        if endpoint is None:
            endpoint = ('%sview' % model.__name__).lower()

        super(BaseModelView, self).__init__(name, category, endpoint, url)

        self.model = model

        # Actions
        self.init_actions()

        # Scaffolding
        self._refresh_cache()

    # Caching
    def _refresh_cache(self):
        """
            Refresh various cached variables.
        """
        # List view
        self._list_columns = self.get_list_columns()
        self._sortable_columns = self.get_sortable_columns()

        # Labels
        if self.column_labels is None:
            self.column_labels = {}

        # Forms
        self._form_ajax_refs = self._process_ajax_references()

        if self.form_widget_args is None:
            self.form_widget_args = {}

        self._create_form_class = self.get_create_form()
        self._edit_form_class = self.get_edit_form()

        # Search
        self._search_supported = self.init_search()

        # Choices
        if self.column_choices:
            self._column_choices_map = dict([
                (column, dict(choices))
                for column, choices in self.column_choices.items()
            ])
        else:
            self.column_choices = self._column_choices_map = dict()

        # Filters
        self._filters = self.get_filters()

        # Type formatters
        if self.column_type_formatters is None:
            self.column_type_formatters = dict(typefmt.BASE_FORMATTERS)

        if self.column_descriptions is None:
            self.column_descriptions = dict()

        if self._filters:
            self._flattened_filters_by_group = OrderedDict()

            for flt in self._filters:
                if flt.name not in self._flattened_filters_by_group:
                    self._flattened_filters_by_group[flt.name] = []
                group = self._flattened_filters_by_group[flt.name]
                group.append({'name': flt.name,
                              'label': self.unique_filter_label(flt),
                              'operation': flt.operation(),
                              'options': flt.get_options(self) or None,
                              'data_type': flt.data_type})
        else:
            self._flattened_filters_by_group = None

        # Form rendering rules
        if self.form_create_rules:
            self._form_create_rules = rules.RuleSet(self, self.form_create_rules)
        else:
            self._form_create_rules = None

        if self.form_edit_rules:
            self._form_edit_rules = rules.RuleSet(self, self.form_edit_rules)
        else:
            self._form_edit_rules = None

        if self.form_rules:
            form_rules = rules.RuleSet(self, self.form_rules)

            if not self._form_create_rules:
                self._form_create_rules = form_rules

            if not self._form_edit_rules:
                self._form_edit_rules = form_rules

    # Primary key
    def get_pk_value(self, model):
        """
            Return PK value from a model object.
        """
        raise NotImplemented()

    # List view
    def scaffold_list_columns(self):
        """
            Return list of the model field names. Must be implemented in
            the child class.

            Expected return format is list of tuples with field name and
            display text. For example::

                ['name', 'first_name', 'last_name']
        """
        raise NotImplemented('Please implement scaffold_list_columns method')

    def get_column_name(self, field):
        """
            Return a human-readable column name.

            :param field:
                Model field name.
        """
        if self.column_labels and field in self.column_labels:
            return self.column_labels[field]
        else:
            return self.prettify_name(field)

    def get_list_columns(self):
        """
            Returns a list of the model field names. If `column_list` was
            set, returns it. Otherwise calls `scaffold_list_columns`
            to generate the list from the model.
        """
        columns = self.column_list

        if columns is None:
            columns = self.scaffold_list_columns()

            # Filter excluded columns
            if self.column_exclude_list:
                columns = [c for c in columns if c not in self.column_exclude_list]

        return [(c, self.get_column_name(c)) for c in columns]

    def scaffold_sortable_columns(self):
        """
            Returns dictionary of sortable columns. Must be implemented in
            the child class.

            Expected return format is a dictionary, where keys are field names and
            values are property names.
        """
        raise NotImplemented('Please implement scaffold_sortable_columns method')

    def get_sortable_columns(self):
        """
            Returns a dictionary of the sortable columns. Key is a model
            field name and value is sort column (for example - attribute).

            If `column_sortable_list` is set, will use it. Otherwise, will call
            `scaffold_sortable_columns` to get them from the model.
        """
        if self.column_sortable_list is None:
            return self.scaffold_sortable_columns() or dict()
        else:
            result = dict()

            for c in self.column_sortable_list:
                if isinstance(c, tuple):
                    result[c[0]] = c[1]
                else:
                    result[c] = c

            return result

    def init_search(self):
        """
            Initialize search. If data provider does not support search,
            `init_search` will return `False`.
        """
        return False

    def scaffold_filters(self, name):
        """
            Generate filter object for the given name

            :param name:
                Name of the field
        """
        return None

    def is_valid_filter(self, filter):
        """
            Verify that the provided filter object is valid.

            Override in model backend implementation to verify if
            the provided filter type is allowed.

            :param filter:
                Filter object to verify.
        """
        return isinstance(filter, filters.BaseFilter)

    def get_filters(self):
        """
            Return a list of filter objects.

            If your model backend implementation does not support filters,
            override this method and return `None`.
        """
        if self.column_filters:
            collection = []

            for n in self.column_filters:
                if self.is_valid_filter(n):
                    collection.append(n)
                else:
                    flt = self.scaffold_filters(n)
                    if flt:
                        collection.extend(flt)
                    else:
                        raise Exception('Unsupported filter type %s' % n)
            return collection
        else:
            return None

    def scaffold_form(self):
        """
            Create `form.BaseForm` inherited class from the model. Must be
            implemented in the child class.
        """
        raise NotImplemented('Please implement scaffold_form method')

    def get_form(self):
        """
            Get form class.

            If ``self.form`` is set, will return it and will call
            ``self.scaffold_form`` otherwise.

            Override to implement customized behavior.
        """
        if self.form is not None:
            return self.form

        return self.scaffold_form()

    def get_create_form(self):
        """
            Create form class for model creation view.

            Override to implement customized behavior.
        """
        return self.get_form()

    def get_edit_form(self):
        """
            Create form class for model editing view.

            Override to implement customized behavior.
        """
        return self.get_form()

    def create_form(self, obj=None):
        """
            Instantiate model creation form and return it.

            Override to implement custom behavior.
        """
        return self._create_form_class(get_form_data(), obj=obj)

    def edit_form(self, obj=None):
        """
            Instantiate model editing form and return it.

            Override to implement custom behavior.
        """
        return self._edit_form_class(get_form_data(), obj=obj)

    # Helpers
    def is_sortable(self, name):
        """
            Verify if column is sortable.

            :param name:
                Column name.
        """
        return name in self._sortable_columns

    def _get_column_by_idx(self, idx):
        """
            Return column index by
        """
        if idx is None or idx < 0 or idx >= len(self._list_columns):
            return None

        return self._list_columns[idx]

    def _get_default_order(self):
        """
            Return default sort order
        """
        if self.column_default_sort:
            if isinstance(self.column_default_sort, tuple):
                return self.column_default_sort
            else:
                return self.column_default_sort, False

        return None

    # Database-related API
    def get_list(self, page, sort_field, sort_desc, search, filters):
        """
            Return a paginated and sorted list of models from the data source.

            Must be implemented in the child class.

            :param page:
                Page number, 0 based. Can be set to None if it is first page.
            :param sort_field:
                Sort column name or None.
            :param sort_desc:
                If set to True, sorting is in descending order.
            :param search:
                Search query
            :param filters:
                List of filter tuples. First value in a tuple is a search
                index, second value is a search value.
        """
        raise NotImplemented('Please implement get_list method')

    def get_one(self, id):
        """
            Return one model by its id.

            Must be implemented in the child class.

            :param id:
                Model id
        """
        raise NotImplemented('Please implement get_one method')

    # Model event handlers
    def on_model_change(self, form, model, is_created):
        """
            Perform some actions after a model is created or updated.

            Called from create_model and update_model in the same transaction
            (if it has any meaning for a store backend).

            By default does nothing.

            :param form:
                Form used to create/update model
            :param model:
                Model that will be created/updated
            :param is_created:
                Will be set to True if model was created and to False if edited
        """
        pass

    def _on_model_change(self, form, model, is_created):
        """
            Compatibility helper.
        """
        try:
            self.on_model_change(form, model, is_created)
        except TypeError:
            msg = ('%s.on_model_change() now accepts third ' +
                   'parameter is_created. Please update your code') % self.model
            warnings.warn(msg)

            self.on_model_change(form, model)

    def after_model_change(self, form, model, is_created):
        """
            Perform some actions after a model was created or updated and
            committed to the database.

            Called from create_model after successful database commit.

            By default does nothing.

            :param form:
                Form used to create/update model
            :param model:
                Model that was created/updated
            :param is_created:
                True if model was created, False if model was updated
        """
        pass

    def on_model_delete(self, model):
        """
            Perform some actions before a model is deleted.

            Called from delete_model in the same transaction
            (if it has any meaning for a store backend).

            By default do nothing.
        """
        pass

    def create_model(self, form):
        """
            Create model from the form.

            Returns `True` if operation succeeded.

            Must be implemented in the child class.

            :param form:
                Form instance
        """
        raise NotImplemented()

    def update_model(self, form, model):
        """
            Update model from the form.

            Returns `True` if operation succeeded.

            Must be implemented in the child class.

            :param form:
                Form instance
            :param model:
                Model instance
        """
        raise NotImplemented()

    def delete_model(self, model):
        """
            Delete model.

            Returns `True` if operation succeeded.

            Must be implemented in the child class.

            :param model:
                Model instance
        """
        raise NotImplemented()

    # Various helpers
    def prettify_name(self, name):
        """
            Prettify pythonic variable name.

            For example, 'hello_world' will be converted to 'Hello World'

            :param name:
                Name to prettify
        """
        return prettify_name(name)

    def get_empty_list_message(self):
        return gettext('There are no items in the table.')

    def unique_filter_label(self, flt):
        """
            Given a filter `flt`, return a unique name for that filter in
            this view.
            
            By default, returns a numeric index or a human-readable filter name
            
            Does not include the `flt[n]_` portion of the filter name.
            
            To use custom names, override this function, eg
            def unique_filter_label(self, flt):
                return flt.name + flt.__class__.__name__
                
            Be aware that if you override this method, the default URL format
            will no longer work.
        """
        if self.named_filter_urls:
            return re.sub('\W', '_', u'{name}_{operation}'.format(name=flt.name, operation=flt.operation())).lower()
        else:
            return str(self._filters.index(flt))

<<<<<<< HEAD
        # Gather filters
        if self._filters:
            sfilters = []

            for n in request.args:
                if n.startswith('flt'):
                    ofs = n.find('_')
                    if ofs == -1:
                        continue

                    try:
                        pos = int(n[3:ofs])
                        idx = int(n[ofs + 1:])
                    except ValueError:
                        continue

                    if idx >= 0 and idx < len(self._filters):
                        flt = self._filters[idx]

                        value = request.args[n]

                        if flt.validate(value):
                            sfilters.append((pos, (idx, flt.clean(value))))

            filters = [v[1] for v in sorted(sfilters, key=lambda n: n[0])]
        else:
            filters = None
=======
    def get_filter_args(self):
        """
            Retrieve and parse filter parameters from the request URL.
            
            Returns a list of 2-tuples in the format [(idx, value), ...],
            where idx is the index into the list returned by get_filters().
            
            Override this method to provide your own URL filter format.
        """
        if not self._filters:
            return None

        filter_idx_by_label = dict((self.unique_filter_label(flt), i) for i, flt in enumerate(self._filters))
        
        sfilters = []

        for n in request.args:
            if not n.startswith('flt'):
                continue
            if '_' not in n:
                continue

            pos, filter_label = n[3:].split('_', 1)
            
            # If pos not specified, just add incrementally to the list.
            pos = int(pos) if pos else len(sfilters)

            try:
                # See if filter is numeric
                idx = int(filter_label)
            except ValueError:
                # If non-numeric, look filter up by name
                try:
                    idx = filter_idx_by_label[filter_label]
                except KeyError:
                    # No matching filter name
                    continue

            if 0 <= idx < len(self._filters):
                flt = self._filters[idx]
                value = request.args[n]
                if flt.validate(value):
                    sfilters.append((pos, (idx, flt.clean(value))))

        return [v[1] for v in sorted(sfilters, key=lambda n: n[0])]
>>>>>>> a2d35b3a

    def _get_listing_args(self):
        """
            Return generic list view arguments from query string.
        """
        page = request.args.get('page', 0, type=int)
        sort = request.args.get('sort', None, type=int)
        sort_desc = request.args.get('desc', None, type=int)
        search = request.args.get('search', None)
        return page, sort, sort_desc, search

    def _get_url(self, view=None, page=None, sort=None, sort_desc=None,
                 search=None, filters=None):
        """
            Generate page URL with current page, sort column and
            other parameters.

            :param view:
                View name
            :param page:
                Page number
            :param sort:
                Sort column index
            :param sort_desc:
                Use descending sorting order
            :param search:
                Search query
            :param filters:
                List of active filters
        """
        if not search:
            search = None

        if not page:
            page = None

        kwargs = dict(page=page, sort=sort, desc=sort_desc, search=search)

        if filters:
            for flt in filters:
                key = 'flt_%s' % self.unique_filter_label(self._filters[flt[0]])
                kwargs[key] = flt[1]

        return url_for(view, **kwargs)
        
    def is_action_allowed(self, name):
        """
            Override this method to allow or disallow actions based
            on some condition.

            The default implementation only checks if the particular action
            is not in `action_disallowed_list`.
        """
        return name not in self.action_disallowed_list

    def _get_field_value(self, model, name):
        """
            Get unformatted field value from the model
        """
        return rec_getattr(model, name)

    def filters_by_label(self):
        """
            Flattened dict of all filters, indexed by their label.
        """
        return dict((self.unique_filter_label(flt), flt) for flt in self._filters)

    @contextfunction
    def get_list_value(self, context, model, name):
        """
            Returns the value to be displayed in the list view

            :param context:
                :py:class:`jinja2.runtime.Context`
            :param model:
                Model instance
            :param name:
                Field name
        """
        column_fmt = self.column_formatters.get(name)
        if column_fmt is not None:
            return column_fmt(self, context, model, name)

        value = self._get_field_value(model, name)

        choices_map = self._column_choices_map.get(name, {})
        if choices_map:
            return choices_map.get(value) or value

        type_fmt = self.column_type_formatters.get(type(value))
        if type_fmt is not None:
            value = type_fmt(self, value)

        return value

    # AJAX references
    def _process_ajax_references(self):
        """
            Process `form_ajax_refs` and generate model loaders that
            will be used by the `ajax_lookup` view.
        """
        result = {}

        if self.form_ajax_refs:
            for name, options in iteritems(self.form_ajax_refs):
                if isinstance(options, dict):
                    result[name] = self._create_ajax_loader(name, options)
                elif isinstance(options, AjaxModelLoader):
                    result[name] = options
                else:
                    raise ValueError('%s.form_ajax_refs can not handle %s types' % (self, type(options)))

        return result

    def _create_ajax_loader(self, name, options):
        """
            Model backend will override this to implement AJAX model loading.
        """
        raise NotImplemented()

    # Views
    @expose('/')
    def index_view(self):
        """
            List view
        """
        # Grab parameters from URL
        page, sort_idx, sort_desc, search = self._get_listing_args()
        filters = self.get_filter_args()

        # Map column index to column name
        sort_column = self._get_column_by_idx(sort_idx)
        if sort_column is not None:
            sort_column = sort_column[0]

        # Get count and data
        count, data = self.get_list(page, sort_column, sort_desc,
                                    search, filters)

        # Calculate number of pages
        num_pages = count // self.page_size
        if count % self.page_size != 0:
            num_pages += 1

        # Various URL generation helpers
        def pager_url(p):
            # Do not add page number if it is first page
            if p == 0:
                p = None

            return self._get_url('.index_view', p, sort_idx, sort_desc,
                                 search, filters)

        def sort_url(column, invert=False):
            desc = None

            if invert and not sort_desc:
                desc = 1

            return self._get_url('.index_view', page, column, desc,
                                 search, filters)

        # Actions
        actions, actions_confirmation = self.get_actions_list()

        return self.render(self.list_template,
                               data=data,
                               # List
                               list_columns=self._list_columns,
                               sortable_columns=self._sortable_columns,
                               # Stuff
                               enumerate=enumerate,
                               get_pk_value=self.get_pk_value,
                               get_value=self.get_list_value,
                               return_url=self._get_url('.index_view',
                                                        page,
                                                        sort_idx,
                                                        sort_desc,
                                                        search,
                                                        filters),
                               # Pagination
                               count=count,
                               pager_url=pager_url,
                               num_pages=num_pages,
                               page=page,
                               # Sorting
                               sort_column=sort_idx,
                               sort_desc=sort_desc,
                               sort_url=sort_url,
                               # Search
                               search_supported=self._search_supported,
                               clear_search_url=self._get_url('.index_view',
                                                              None,
                                                              sort_idx,
                                                              sort_desc),
                               search=search,
                               # Filters
                               filters=self._filters,
                               filter_groups=self._flattened_filters_by_group,
                               active_filters=filters,

                               # Actions
                               actions=actions,
                               actions_confirmation=actions_confirmation)

    @expose('/new/', methods=('GET', 'POST'))
    def create_view(self):
        """
            Create model view
        """
        return_url = request.args.get('url') or url_for('.index_view')

        if not self.can_create:
            return redirect(return_url)

        form = self.create_form()

        if validate_form_on_submit(form):
            if self.create_model(form):
                if '_add_another' in request.form:
                    flash(gettext('Model was successfully created.'))
                    return redirect(url_for('.create_view', url=return_url))
                else:
                    return redirect(return_url)

        form_opts = FormOpts(widget_args=self.form_widget_args,
                             form_rules=self._form_create_rules)

        return self.render(self.create_template,
                           form=form,
                           form_opts=form_opts,
                           return_url=return_url)

    @expose('/edit/', methods=('GET', 'POST'))
    def edit_view(self):
        """
            Edit model view
        """
        return_url = request.args.get('url') or url_for('.index_view')

        if not self.can_edit:
            return redirect(return_url)

        id = get_mdict_item_or_list(request.args, 'id')
        if id is None:
            return redirect(return_url)

        model = self.get_one(id)

        if model is None:
            return redirect(return_url)

        form = self.edit_form(obj=model)

        if validate_form_on_submit(form):
            if self.update_model(form, model):
                if '_continue_editing' in request.form:
                    flash(gettext('Model was successfully saved.'))
                    return redirect(request.url)
                else:
                    return redirect(return_url)

        form_opts = FormOpts(widget_args=self.form_widget_args,
                             form_rules=self._form_create_rules)

        return self.render(self.edit_template,
                           model=model,
                           form=form,
                           form_opts=form_opts,
                           return_url=return_url)

    @expose('/delete/', methods=('POST',))
    def delete_view(self):
        """
            Delete model view. Only POST method is allowed.
        """
        return_url = request.args.get('url') or url_for('.index_view')

        # TODO: Use post
        if not self.can_delete:
            return redirect(return_url)

        id = get_mdict_item_or_list(request.args, 'id')
        if id is None:
            return redirect(return_url)

        model = self.get_one(id)

        if model:
            self.delete_model(model)

        return redirect(return_url)

    @expose('/action/', methods=('POST',))
    def action_view(self):
        """
            Mass-model action view.
        """
        return self.handle_action()

    @expose('/ajax/lookup/')
    def ajax_lookup(self):
        name = request.args.get('name')
        query = request.args.get('query')
        offset = request.args.get('offset', type=int)
        limit = request.args.get('limit', 10, type=int)

        loader = self._form_ajax_refs.get(name)

        if not loader:
            abort(404)

        data = [loader.format(m) for m in loader.get_list(query, offset, limit)]
        return Response(json.dumps(data), mimetype='application/json')<|MERGE_RESOLUTION|>--- conflicted
+++ resolved
@@ -995,35 +995,6 @@
         else:
             return str(self._filters.index(flt))
 
-<<<<<<< HEAD
-        # Gather filters
-        if self._filters:
-            sfilters = []
-
-            for n in request.args:
-                if n.startswith('flt'):
-                    ofs = n.find('_')
-                    if ofs == -1:
-                        continue
-
-                    try:
-                        pos = int(n[3:ofs])
-                        idx = int(n[ofs + 1:])
-                    except ValueError:
-                        continue
-
-                    if idx >= 0 and idx < len(self._filters):
-                        flt = self._filters[idx]
-
-                        value = request.args[n]
-
-                        if flt.validate(value):
-                            sfilters.append((pos, (idx, flt.clean(value))))
-
-            filters = [v[1] for v in sorted(sfilters, key=lambda n: n[0])]
-        else:
-            filters = None
-=======
     def get_filter_args(self):
         """
             Retrieve and parse filter parameters from the request URL.
@@ -1069,7 +1040,6 @@
                     sfilters.append((pos, (idx, flt.clean(value))))
 
         return [v[1] for v in sorted(sfilters, key=lambda n: n[0])]
->>>>>>> a2d35b3a
 
     def _get_listing_args(self):
         """
