import warnings
import re
import csv
import mimetypes
import time
from math import ceil

from werkzeug import secure_filename

from flask import (current_app, request, redirect, flash, abort, json,
                   Response, get_flashed_messages, stream_with_context)
from jinja2 import contextfunction
try:
    import tablib
except ImportError:
    tablib = None
from wtforms.fields import HiddenField
from wtforms.fields.core import UnboundField
from wtforms.validators import ValidationError, InputRequired

from flask_admin.babel import gettext

from flask_admin.base import BaseView, expose
from flask_admin.form import BaseForm, FormOpts, rules
from flask_admin.model import filters, typefmt, template
from flask_admin.actions import ActionsMixin
from flask_admin.helpers import (get_form_data, validate_form_on_submit,
                                 get_redirect_target, flash_errors)
from flask_admin.tools import rec_getattr
from flask_admin._backwards import ObsoleteAttr
from flask_admin._compat import (iteritems, itervalues, OrderedDict,
                                 as_unicode, csv_encode, text_type)
from .helpers import prettify_name, get_mdict_item_or_list
from .ajax import AjaxModelLoader

# Used to generate filter query string name
filter_char_re = re.compile('[^a-z0-9 ]')
filter_compact_re = re.compile(' +')


class ViewArgs(object):
    """
        List view arguments.
    """
    def __init__(self, page=None, page_size=None, sort=None, sort_desc=None,
                 search=None, filters=None, extra_args=None):
        self.page = page
        self.page_size = page_size
        self.sort = sort
        self.sort_desc = bool(sort_desc)
        self.search = search
        self.filters = filters

        if not self.search:
            self.search = None

        self.extra_args = extra_args or dict()

    def clone(self, **kwargs):
        if self.filters:
            flt = list(self.filters)
        else:
            flt = None

        kwargs.setdefault('page', self.page)
        kwargs.setdefault('page_size', self.page_size)
        kwargs.setdefault('sort', self.sort)
        kwargs.setdefault('sort_desc', self.sort_desc)
        kwargs.setdefault('search', self.search)
        kwargs.setdefault('filters', flt)
        kwargs.setdefault('extra_args', dict(self.extra_args))

        return ViewArgs(**kwargs)


class FilterGroup(object):
    def __init__(self, label):
        self.label = label
        self.filters = []

    def append(self, filter):
        self.filters.append(filter)

    def non_lazy(self):
        filters = []
        for item in self.filters:
            copy = dict(item)
            copy['operation'] = as_unicode(copy['operation'])
            options = copy['options']
            if options:
                copy['options'] = [(k, text_type(v)) for k, v in options]

            filters.append(copy)
        return as_unicode(self.label), filters

    def __iter__(self):
        return iter(self.filters)


class BaseModelView(BaseView, ActionsMixin):
    """
        Base model view.

        This view does not make any assumptions on how models are stored or managed, but expects the following:

            1. The provided model is an object
            2. The model contains properties
            3. Each model contains an attribute which uniquely identifies it (i.e. a primary key for a database model)
            4. It is possible to retrieve a list of sorted models with pagination applied from a data source
            5. You can get one model by its identifier from the data source

        Essentially, if you want to support a new data store, all you have to do is:

            1. Derive from the `BaseModelView` class
            2. Implement various data-related methods (`get_list`, `get_one`, `create_model`, etc)
            3. Implement automatic form generation from the model representation (`scaffold_form`)
    """
    # Permissions
    can_create = True
    """Is model creation allowed"""

    can_edit = True
    """Is model editing allowed"""

    can_delete = True
    """Is model deletion allowed"""

    can_view_details = False
    """
        Setting this to true will enable the details view. This is recommended
        when there are too many columns to display in the list_view.
    """

    can_export = False
    """Is model list export allowed"""

    # Templates
    list_template = 'admin/model/list.html'
    """Default list view template"""

    edit_template = 'admin/model/edit.html'
    """Default edit template"""

    create_template = 'admin/model/create.html'
    """Default create template"""

    details_template = 'admin/model/details.html'
    """Default details view template"""

    # Modal Templates
    edit_modal_template = 'admin/model/modals/edit.html'
    """Default edit modal template"""

    create_modal_template = 'admin/model/modals/create.html'
    """Default create modal template"""

    details_modal_template = 'admin/model/modals/details.html'
    """Default details modal view template"""

    # Modals
    edit_modal = False
    """Setting this to true will display the edit_view as a modal dialog."""

    create_modal = False
    """Setting this to true will display the create_view as a modal dialog."""

    details_modal = False
    """Setting this to true will display the details_view as a modal dialog."""

    # Customizations
    column_list = ObsoleteAttr('column_list', 'list_columns', None)
    """
        Collection of the model field names for the list view.
        If set to `None`, will get them from the model.

        For example::

            class MyModelView(BaseModelView):
                column_list = ('name', 'last_name', 'email')

        (Added in 1.4.0) SQLAlchemy model attributes can be used instead of strings::

            class MyModelView(BaseModelView):
                column_list = ('name', User.last_name)

        When using SQLAlchemy models, you can reference related columns like this::
            class MyModelView(BaseModelView):
                column_list = ('<relationship>.<related column name>',)
    """

    column_exclude_list = ObsoleteAttr('column_exclude_list',
                                       'excluded_list_columns', None)
    """
        Collection of excluded list column names.

        For example::

            class MyModelView(BaseModelView):
                column_exclude_list = ('last_name', 'email')
    """

    column_details_list = None
    """
        Collection of the field names included in the details view.
        If set to `None`, will get them from the model.
    """

    column_details_exclude_list = None
    """
        Collection of fields excluded from the details view.
    """

    column_export_list = None
    """
        Collection of the field names included in the export.
        If set to `None`, will get them from the model.
    """

    column_export_exclude_list = None
    """
        Collection of fields excluded from the export.
    """

    column_formatters = ObsoleteAttr('column_formatters', 'list_formatters', dict())
    """
        Dictionary of list view column formatters.

        For example, if you want to show price multiplied by
        two, you can do something like this::

            class MyModelView(BaseModelView):
                column_formatters = dict(price=lambda v, c, m, p: m.price*2)

        or using Jinja2 `macro` in template::

            from flask_admin.model.template import macro

            class MyModelView(BaseModelView):
                column_formatters = dict(price=macro('render_price'))

            # in template
            {% macro render_price(model, column) %}
                {{ model.price * 2 }}
            {% endmacro %}

        The Callback function has the prototype::

            def formatter(view, context, model, name):
                # `view` is current administrative view
                # `context` is instance of jinja2.runtime.Context
                # `model` is model instance
                # `name` is property name
                pass
    """

    column_formatters_export = None
    """
        Dictionary of list view column formatters to be used for export.

        Defaults to column_formatters when set to None.

        Functions the same way as column_formatters except
        that macros are not supported.
    """

    column_formatters_detail = None
    """
        Dictionary of list view column formatters to be used for the detail view.

        Defaults to column_formatters when set to None.

        Functions the same way as column_formatters except
        that macros are not supported.
    """

    column_type_formatters = ObsoleteAttr('column_type_formatters', 'list_type_formatters', None)
    """
        Dictionary of value type formatters to be used in the list view.

        By default, three types are formatted:

        1. ``None`` will be displayed as an empty string
        2. ``bool`` will be displayed as a checkmark if it is ``True``
        3. ``list`` will be joined using ', '

        If you don't like the default behavior and don't want any type formatters
        applied, just override this property with an empty dictionary::

            class MyModelView(BaseModelView):
                column_type_formatters = dict()

        If you want to display `NULL` instead of an empty string, you can do
        something like this. Also comes with bonus `date` formatter::

            from datetime import date
            from flask_admin.model import typefmt

            def date_format(view, value):
                return value.strftime('%d.%m.%Y')

            MY_DEFAULT_FORMATTERS = dict(typefmt.BASE_FORMATTERS)
            MY_DEFAULT_FORMATTERS.update({
                    type(None): typefmt.null_formatter,
                    date: date_format
                })

            class MyModelView(BaseModelView):
                column_type_formatters = MY_DEFAULT_FORMATTERS

        Type formatters have lower priority than list column formatters.

        The callback function has following prototype::

            def type_formatter(view, value):
                # `view` is current administrative view
                # `value` value to format
                pass
    """

    column_type_formatters_export = None
    """
        Dictionary of value type formatters to be used in the export.

        By default, two types are formatted:

        1. ``None`` will be displayed as an empty string
        2. ``list`` will be joined using ', '

        Functions the same way as column_type_formatters.
    """

    column_type_formatters_detail = None
    """
        Dictionary of value type formatters to be used in the detail view.

        By default, two types are formatted:

        1. ``None`` will be displayed as an empty string
        2. ``list`` will be joined using ', '

        Functions the same way as column_type_formatters.
    """

    column_labels = ObsoleteAttr('column_labels', 'rename_columns', None)
    """
        Dictionary where key is column name and value is string to display.

        For example::

            class MyModelView(BaseModelView):
                column_labels = dict(name='Name', last_name='Last Name')
    """

    column_descriptions = None
    """
        Dictionary where key is column name and
        value is description for `list view` column or add/edit form field.

        For example::

            class MyModelView(BaseModelView):
                column_descriptions = dict(
                    full_name='First and Last name'
                )
    """

    column_sortable_list = ObsoleteAttr('column_sortable_list',
                                        'sortable_columns',
                                        None)
    """
        Collection of the sortable columns for the list view.
        If set to `None`, will get them from the model.

        For example::

            class MyModelView(BaseModelView):
                column_sortable_list = ('name', 'last_name')

        If you want to explicitly specify field/column to be used while
        sorting, you can use a tuple::

            class MyModelView(BaseModelView):
                column_sortable_list = ('name', ('user', 'user.username'))

        You can also specify multiple fields to be used while sorting::

            class MyModelView(BaseModelView):
                column_sortable_list = (
                    'name', ('user', ('user.first_name', 'user.last_name')))

        When using SQLAlchemy models, model attributes can be used instead
        of strings::

            class MyModelView(BaseModelView):
                column_sortable_list = ('name', ('user', User.username))
    """

    column_default_sort = None
    """
        Default sort column if no sorting is applied.

        Example::

            class MyModelView(BaseModelView):
                column_default_sort = 'user'

        You can use tuple to control ascending descending order. In following example, items
        will be sorted in descending order::

            class MyModelView(BaseModelView):
                column_default_sort = ('user', True)

<<<<<<< HEAD
        If you want to sort by more than one column,
        you can pass a list of tuples::

            class MyModelView(BaseModelView):
                column_default_sort = [('name', True), ('last_name', True)]
=======
        You can also sort by multiple columns. In following example,
        items will be sorted by email ascending first, and then sorted by user
        descending::

            class MyModelView(BaseModelView):
                column_default_sort = ('email', ('user', True))
>>>>>>> 7bd79342
    """

    column_searchable_list = ObsoleteAttr('column_searchable_list',
                                          'searchable_columns',
                                          None)
    """
        A collection of the searchable columns. It is assumed that only
        text-only fields are searchable, but it is up to the model
        implementation to decide.

        Example::

            class MyModelView(BaseModelView):
                column_searchable_list = ('name', 'email')
    """

    column_editable_list = None
    """
        Collection of the columns which can be edited from the list view.

        For example::

            class MyModelView(BaseModelView):
                column_editable_list = ('name', 'last_name')
    """

    column_choices = None
    """
        Map choices to columns in list view

        Example::

            class MyModelView(BaseModelView):
                column_choices = {
                    'my_column': [
                        ('db_value', 'display_value'),
                    ]
                }
    """

    column_filters = None
    """
        Collection of the column filters.

        Can contain either field names or instances of :class:`~flask_admin.model.filters.BaseFilter` classes.

        Example::

            class MyModelView(BaseModelView):
                column_filters = ('user', 'email')
    """

    named_filter_urls = False
    """
        Set to True to use human-readable names for filters in URL parameters.

        False by default so as to be robust across translations.

        Changing this parameter will break any existing URLs that have filters.
    """

    column_display_pk = ObsoleteAttr('column_display_pk',
                                     'list_display_pk',
                                     False)
    """
        Controls if the primary key should be displayed in the list view.
    """

    column_display_actions = True
    """
        Controls the display of the row actions (edit, delete, details, etc.)
        column in the list view.

        Useful for preventing a blank column from displaying if your view does
        not use any build-in or custom row actions.

        This column is not hidden automatically due to backwards compatibility.

        Note: This only affects display and does not control whether the row
        actions endpoints are accessible.
    """

    column_extra_row_actions = None
    """
        List of row actions (instances of :class:`~flask_admin.model.template.BaseListRowAction`).

        Flask-Admin will generate standard per-row actions (edit, delete, etc)
        and will append custom actions from this list right after them.

        For example::

            from flask_admin.model.template import EndpointLinkRowAction, LinkRowAction

            class MyModelView(BaseModelView):
                column_extra_row_actions = [
                    LinkRowAction('glyphicon glyphicon-off', 'http://direct.link/?id={row_id}'),
                    EndpointLinkRowAction('glyphicon glyphicon-test', 'my_view.index_view')
                ]
    """

    simple_list_pager = False
    """
        Enable or disable simple list pager.
        If enabled, model interface would not run count query and will only show prev/next pager buttons.
    """

    form = None
    """
        Form class. Override if you want to use custom form for your model.
        Will completely disable form scaffolding functionality.

        For example::

            class MyForm(Form):
                name = StringField('Name')

            class MyModelView(BaseModelView):
                form = MyForm
    """

    form_base_class = BaseForm
    """
        Base form class. Will be used by form scaffolding function when creating model form.

        Useful if you want to have custom constructor or override some fields.

        Example::

            class MyBaseForm(Form):
                def do_something(self):
                    pass

            class MyModelView(BaseModelView):
                form_base_class = MyBaseForm

    """

    form_args = None
    """
        Dictionary of form field arguments. Refer to WTForms documentation for
        list of possible options.

        Example::

            from wtforms.validators import DataRequired
            class MyModelView(BaseModelView):
                form_args = dict(
                    name=dict(label='First Name', validators=[DataRequired()])
                )
    """

    form_columns = None
    """
        Collection of the model field names for the form. If set to `None` will
        get them from the model.

        Example::

            class MyModelView(BaseModelView):
                form_columns = ('name', 'email')

        (Added in 1.4.0) SQLAlchemy model attributes can be used instead of
        strings::

            class MyModelView(BaseModelView):
                form_columns = ('name', User.last_name)

        SQLA Note: Model attributes must be on the same model as your ModelView
        or you will need to use `inline_models`.
    """

    form_excluded_columns = ObsoleteAttr('form_excluded_columns',
                                         'excluded_form_columns',
                                         None)
    """
        Collection of excluded form field names.

        For example::

            class MyModelView(BaseModelView):
                form_excluded_columns = ('last_name', 'email')
    """

    form_overrides = None
    """
        Dictionary of form column overrides.

        Example::

            class MyModelView(BaseModelView):
                form_overrides = dict(name=wtf.FileField)
    """

    form_widget_args = None
    """
        Dictionary of form widget rendering arguments.
        Use this to customize how widget is rendered without using custom template.

        Example::

            class MyModelView(BaseModelView):
                form_widget_args = {
                    'description': {
                        'rows': 10,
                        'style': 'color: black'
                    },
                    'other_field': {
                        'disabled': True
                    }
                }

        Changing the format of a DateTimeField will require changes to both form_widget_args and form_args.

        Example::

            form_args = dict(
                start=dict(format='%Y-%m-%d %I:%M %p') # changes how the input is parsed by strptime (12 hour time)
            )
            form_widget_args = dict(
                start={
                    'data-date-format': u'yyyy-mm-dd HH:ii P',
                    'data-show-meridian': 'True'
                } # changes how the DateTimeField displays the time
            )
    """

    form_extra_fields = None
    """
        Dictionary of additional fields.

        Example::

            class MyModelView(BaseModelView):
                form_extra_fields = {
                    'password': PasswordField('Password')
                }

        You can control order of form fields using ``form_columns`` property. For example::

            class MyModelView(BaseModelView):
                form_columns = ('name', 'email', 'password', 'secret')

                form_extra_fields = {
                    'password': PasswordField('Password')
                }

        In this case, password field will be put between email and secret fields that are autogenerated.
    """

    form_ajax_refs = None
    """
        Use AJAX for foreign key model loading.

        Should contain dictionary, where key is field name and value is either a dictionary which
        configures AJAX lookups or backend-specific `AjaxModelLoader` class instance.

        For example, it can look like::

            class MyModelView(BaseModelView):
                form_ajax_refs = {
                    'user': {
                        'fields': ('first_name', 'last_name', 'email'),
                        'placeholder': 'Please select',
                        'page_size': 10,
                        'minimum_input_length': 0,
                    }
                }

        Or with SQLAlchemy backend like this::

            class MyModelView(BaseModelView):
                form_ajax_refs = {
                    'user': QueryAjaxModelLoader('user', db.session, User, fields=['email'], page_size=10)
                }

        If you need custom loading functionality, you can implement your custom loading behavior
        in your `AjaxModelLoader` class.
    """

    form_rules = None
    """
        List of rendering rules for model creation form.

        This property changed default form rendering behavior and makes possible to rearrange order
        of rendered fields, add some text between fields, group them, etc. If not set, will use
        default Flask-Admin form rendering logic.

        Here's simple example which illustrates how to use::

            from flask_admin.form import rules

            class MyModelView(ModelView):
                form_rules = [
                    # Define field set with header text and four fields
                    rules.FieldSet(('first_name', 'last_name', 'email', 'phone'), 'User'),
                    # ... and it is just shortcut for:
                    rules.Header('User'),
                    rules.Field('first_name'),
                    rules.Field('last_name'),
                    # ...
                    # It is possible to create custom rule blocks:
                    MyBlock('Hello World'),
                    # It is possible to call macros from current context
                    rules.Macro('my_macro', foobar='baz')
                ]
    """

    form_edit_rules = None
    """
        Customized rules for the edit form. Override `form_rules` if present.
    """

    form_create_rules = None
    """
        Customized rules for the create form. Override `form_rules` if present.
    """

    # Actions
    action_disallowed_list = ObsoleteAttr('action_disallowed_list',
                                          'disallowed_actions',
                                          [])
    """
        Set of disallowed action names. For example, if you want to disable
        mass model deletion, do something like this:

            class MyModelView(BaseModelView):
                action_disallowed_list = ['delete']
    """

    # Export settings
    export_max_rows = 0
    """
        Maximum number of rows allowed for export.

        Unlimited by default. Uses `page_size` if set to `None`.
    """

    export_types = ['csv']
    """
        A list of available export filetypes. `csv` only is default, but any
        filetypes supported by tablib can be used.

        Check tablib for https://github.com/kennethreitz/tablib/blob/master/README.rst
        for supported types.
    """

    # Pagination settings
    page_size = 20
    """
        Default page size for pagination.
    """

    can_set_page_size = False
    """
        Allows to select page size via dropdown list
    """

    def __init__(self, model,
                 name=None, category=None, endpoint=None, url=None, static_folder=None,
                 menu_class_name=None, menu_icon_type=None, menu_icon_value=None):
        """
            Constructor.

            :param model:
                Model class
            :param name:
                View name. If not provided, will use the model class name
            :param category:
                View category
            :param endpoint:
                Base endpoint. If not provided, will use the model name.
            :param url:
                Base URL. If not provided, will use endpoint as a URL.
            :param menu_class_name:
                Optional class name for the menu item.
            :param menu_icon_type:
                Optional icon. Possible icon types:

                 - `flask_admin.consts.ICON_TYPE_GLYPH` - Bootstrap glyph icon
                 - `flask_admin.consts.ICON_TYPE_FONT_AWESOME` - Font Awesome icon
                 - `flask_admin.consts.ICON_TYPE_IMAGE` - Image relative to Flask static directory
                 - `flask_admin.consts.ICON_TYPE_IMAGE_URL` - Image with full URL
            :param menu_icon_value:
                Icon glyph name or URL, depending on `menu_icon_type` setting
        """
        self.model = model

        # If name not provided, it is model name
        if name is None:
            name = '%s' % self._prettify_class_name(model.__name__)

        super(BaseModelView, self).__init__(name, category, endpoint, url, static_folder,
                                            menu_class_name=menu_class_name,
                                            menu_icon_type=menu_icon_type,
                                            menu_icon_value=menu_icon_value)

        # Actions
        self.init_actions()

        # Scaffolding
        self._refresh_cache()

    # Endpoint
    def _get_endpoint(self, endpoint):
        if endpoint:
            return super(BaseModelView, self)._get_endpoint(endpoint)

        return self.model.__name__.lower()

    # Caching
    def _refresh_forms_cache(self):
        # Forms
        self._form_ajax_refs = self._process_ajax_references()

        if self.form_widget_args is None:
            self.form_widget_args = {}

        self._create_form_class = self.get_create_form()
        self._edit_form_class = self.get_edit_form()
        self._delete_form_class = self.get_delete_form()
        self._action_form_class = self.get_action_form()

        # List View In-Line Editing
        if self.column_editable_list:
            self._list_form_class = self.get_list_form()
        else:
            self.column_editable_list = {}

    def _refresh_filters_cache(self):
        self._filters = self.get_filters()

        if self._filters:
            self._filter_groups = OrderedDict()
            self._filter_args = {}

            for i, flt in enumerate(self._filters):
                key = as_unicode(flt.name)
                if key not in self._filter_groups:
                    self._filter_groups[key] = FilterGroup(flt.name)
                self._filter_groups[key].append({
                    'index': i,
                    'arg': self.get_filter_arg(i, flt),
                    'operation': flt.operation(),
                    'options': flt.get_options(self) or None,
                    'type': flt.data_type
                })

                self._filter_args[self.get_filter_arg(i, flt)] = (i, flt)
        else:
            self._filter_groups = None
            self._filter_args = None

    def _refresh_form_rules_cache(self):
        if self.form_create_rules:
            self._form_create_rules = rules.RuleSet(self, self.form_create_rules)
        else:
            self._form_create_rules = None

        if self.form_edit_rules:
            self._form_edit_rules = rules.RuleSet(self, self.form_edit_rules)
        else:
            self._form_edit_rules = None

        if self.form_rules:
            form_rules = rules.RuleSet(self, self.form_rules)

            if not self._form_create_rules:
                self._form_create_rules = form_rules

            if not self._form_edit_rules:
                self._form_edit_rules = form_rules

    def _refresh_cache(self):
        """
            Refresh various cached variables.
        """
        # List view
        self._list_columns = self.get_list_columns()
        self._sortable_columns = self.get_sortable_columns()

        # Details view
        if self.can_view_details:
            self._details_columns = self.get_details_columns()

        # Export view
        self._export_columns = self.get_export_columns()

        # Labels
        if self.column_labels is None:
            self.column_labels = {}

        # Forms
        self._refresh_forms_cache()

        # Search
        self._search_supported = self.init_search()

        # Choices
        if self.column_choices:
            self._column_choices_map = dict([
                (column, dict(choices))
                for column, choices in self.column_choices.items()
            ])
        else:
            self.column_choices = self._column_choices_map = dict()

        # Column formatters
        if self.column_formatters_export is None:
            self.column_formatters_export = self.column_formatters

        if self.column_formatters_detail is None:
            self.column_formatters_detail = self.column_formatters

        # Type formatters
        if self.column_type_formatters is None:
            self.column_type_formatters = dict(typefmt.BASE_FORMATTERS)

        if self.column_type_formatters_export is None:
            self.column_type_formatters_export = dict(typefmt.EXPORT_FORMATTERS)

        if self.column_type_formatters_detail is None:
            self.column_type_formatters_detail = dict(typefmt.DETAIL_FORMATTERS)

        if self.column_descriptions is None:
            self.column_descriptions = dict()

        # Filters
        self._refresh_filters_cache()

        # Form rendering rules
        self._refresh_form_rules_cache()

        # Process form rules
        self._validate_form_class(self._form_edit_rules, self._edit_form_class)
        self._validate_form_class(self._form_create_rules, self._create_form_class)

    # Primary key
    def get_pk_value(self, model):
        """
            Return PK value from a model object.
        """
        raise NotImplementedError()

    # List view
    def scaffold_list_columns(self):
        """
            Return list of the model field names. Must be implemented in
            the child class.

            Expected return format is list of tuples with field name and
            display text. For example::

                ['name', 'first_name', 'last_name']
        """
        raise NotImplementedError('Please implement scaffold_list_columns method')

    def get_column_name(self, field):
        """
            Return a human-readable column name.

            :param field:
                Model field name.
        """
        if self.column_labels and field in self.column_labels:
            return self.column_labels[field]
        else:
            return self._prettify_name(field)

    def get_list_row_actions(self):
        """
            Return list of row action objects, each is instance of
            :class:`~flask_admin.model.template.BaseListRowAction`
        """
        actions = []

        if self.can_view_details:
            if self.details_modal:
                actions.append(template.ViewPopupRowAction())
            else:
                actions.append(template.ViewRowAction())

        if self.can_edit:
            if self.edit_modal:
                actions.append(template.EditPopupRowAction())
            else:
                actions.append(template.EditRowAction())

        if self.can_delete:
            actions.append(template.DeleteRowAction())

        return actions + (self.column_extra_row_actions or [])

    def get_column_names(self, only_columns, excluded_columns):
        """
            Returns a list of tuples with the model field name and formatted
            field name.

            :param only_columns:
                List of columns to include in the results. If not set,
                `scaffold_list_columns` will generate the list from the model.
            :param excluded_columns:
                List of columns to exclude from the results if `only_columns`
                is not set.
        """
        if excluded_columns:
            only_columns = [c for c in only_columns if c not in excluded_columns]

        return [(c, self.get_column_name(c)) for c in only_columns]

    def get_list_columns(self):
        """
            Uses `get_column_names` to get a list of tuples with the model
            field name and formatted name for the columns in `column_list`
            and not in `column_exclude_list`. If `column_list` is not set,
            the columns from `scaffold_list_columns` will be used.
        """
        return self.get_column_names(
            only_columns=self.column_list or self.scaffold_list_columns(),
            excluded_columns=self.column_exclude_list,
        )

    def get_details_columns(self):
        """
            Uses `get_column_names` to get a list of tuples with the model
            field name and formatted name for the columns in `column_details_list`
            and not in `column_details_exclude_list`. If `column_details_list`
            is not set, the columns from `scaffold_list_columns` will be used.
        """
        try:
            only_columns = self.column_details_list or self.scaffold_list_columns()
        except NotImplementedError:
            raise Exception('Please define column_details_list')

        return self.get_column_names(
            only_columns=only_columns,
            excluded_columns=self.column_details_exclude_list,
        )

    def get_export_columns(self):
        """
            Uses `get_column_names` to get a list of tuples with the model
            field name and formatted name for the columns in `column_export_list`
            and not in `column_export_exclude_list`. If `column_export_list` is
            not set, it will attempt to use the columns from `column_list`
            or finally the columns from `scaffold_list_columns` will be used.
        """
        only_columns = (self.column_export_list or self.column_list or
                        self.scaffold_list_columns())

        return self.get_column_names(
            only_columns=only_columns,
            excluded_columns=self.column_export_exclude_list,
        )

    def scaffold_sortable_columns(self):
        """
            Returns dictionary of sortable columns. Must be implemented in
            the child class.

            Expected return format is a dictionary, where keys are field names and
            values are property names.
        """
        raise NotImplementedError('Please implement scaffold_sortable_columns method')

    def get_sortable_columns(self):
        """
            Returns a dictionary of the sortable columns. Key is a model
            field name and value is sort column (for example - attribute).

            If `column_sortable_list` is set, will use it. Otherwise, will call
            `scaffold_sortable_columns` to get them from the model.
        """
        if self.column_sortable_list is None:
            return self.scaffold_sortable_columns() or dict()
        else:
            result = dict()

            for c in self.column_sortable_list:
                if isinstance(c, tuple):
                    result[c[0]] = c[1]
                else:
                    result[c] = c

            return result

    def init_search(self):
        """
            Initialize search. If data provider does not support search,
            `init_search` will return `False`.
        """
        return False

    # Filter helpers
    def scaffold_filters(self, name):
        """
            Generate filter object for the given name

            :param name:
                Name of the field
        """
        return None

    def is_valid_filter(self, filter):
        """
            Verify that the provided filter object is valid.

            Override in model backend implementation to verify if
            the provided filter type is allowed.

            :param filter:
                Filter object to verify.
        """
        return isinstance(filter, filters.BaseFilter)

    def handle_filter(self, filter):
        """
            Postprocess (add joins, etc) for a filter.

            :param filter:
                Filter object to postprocess
        """
        return filter

    def get_filters(self):
        """
            Return a list of filter objects.

            If your model backend implementation does not support filters,
            override this method and return `None`.
        """
        if self.column_filters:
            collection = []

            for n in self.column_filters:
                if self.is_valid_filter(n):
                    collection.append(self.handle_filter(n))
                else:
                    flt = self.scaffold_filters(n)
                    if flt:
                        collection.extend(flt)
                    else:
                        raise Exception('Unsupported filter type %s' % n)
            return collection
        else:
            return None

    def get_filter_arg(self, index, flt):
        """
            Given a filter `flt`, return a unique name for that filter in
            this view.

            Does not include the `flt[n]_` portion of the filter name.

            :param index:
                Filter index in _filters array
            :param flt:
                Filter instance
        """
        if self.named_filter_urls:
            operation = flt.operation()

            try:
                # get lazy string original value
                operation = operation._args[0]
            except AttributeError:
                pass

            name = ('%s %s' % (flt.name, as_unicode(operation))).lower()
            name = filter_char_re.sub('', name)
            name = filter_compact_re.sub('_', name)
            return name
        else:
            return str(index)

    def _get_filter_groups(self):
        """
            Returns non-lazy version of filter strings
        """
        if self._filter_groups:
            results = OrderedDict()

            for group in itervalues(self._filter_groups):
                key, items = group.non_lazy()
                results[key] = items

            return results

        return None

    # Form helpers
    def scaffold_form(self):
        """
            Create `form.BaseForm` inherited class from the model. Must be
            implemented in the child class.
        """
        raise NotImplementedError('Please implement scaffold_form method')

    def scaffold_list_form(self, widget=None, validators=None):
        """
            Create form for the `index_view` using only the columns from
            `self.column_editable_list`.

            :param widget:
                WTForms widget class. Defaults to `XEditableWidget`.
            :param validators:
                `form_args` dict with only validators
                {'name': {'validators': [DataRequired()]}}

            Must be implemented in the child class.
        """
        raise NotImplementedError('Please implement scaffold_list_form method')

    def get_form(self):
        """
            Get form class.

            If ``self.form`` is set, will return it and will call
            ``self.scaffold_form`` otherwise.

            Override to implement customized behavior.
        """
        if self.form is not None:
            return self.form

        return self.scaffold_form()

    def get_list_form(self):
        """
            Get form class for the editable list view.

            Uses only validators from `form_args` to build the form class.

            Allows overriding the editable list view field/widget. For example::

                from flask_admin.model.widgets import XEditableWidget

                class CustomWidget(XEditableWidget):
                    def get_kwargs(self, subfield, kwargs):
                        if subfield.type == 'TextAreaField':
                            kwargs['data-type'] = 'textarea'
                            kwargs['data-rows'] = '20'
                        # elif: kwargs for other fields

                        return kwargs

                class MyModelView(BaseModelView):
                    def get_list_form(self):
                        return self.scaffold_list_form(widget=CustomWidget)
        """
        if self.form_args:
            # get only validators, other form_args can break FieldList wrapper
            validators = dict(
                (key, {'validators': value["validators"]})
                for key, value in iteritems(self.form_args)
                if value.get("validators")
            )
        else:
            validators = None

        return self.scaffold_list_form(validators=validators)

    def get_create_form(self):
        """
            Create form class for model creation view.

            Override to implement customized behavior.
        """
        return self.get_form()

    def get_edit_form(self):
        """
            Create form class for model editing view.

            Override to implement customized behavior.
        """
        return self.get_form()

    def get_delete_form(self):
        """
            Create form class for model delete view.

            Override to implement customized behavior.
        """
        class DeleteForm(self.form_base_class):
            id = HiddenField(validators=[InputRequired()])
            url = HiddenField()

        return DeleteForm

    def get_action_form(self):
        """
            Create form class for a model action.

            Override to implement customized behavior.
        """
        class ActionForm(self.form_base_class):
            action = HiddenField()
            url = HiddenField()
            # rowid is retrieved using getlist, for backward compatibility

        return ActionForm

    def create_form(self, obj=None):
        """
            Instantiate model creation form and return it.

            Override to implement custom behavior.
        """
        return self._create_form_class(get_form_data(), obj=obj)

    def edit_form(self, obj=None):
        """
            Instantiate model editing form and return it.

            Override to implement custom behavior.
        """
        return self._edit_form_class(get_form_data(), obj=obj)

    def delete_form(self):
        """
            Instantiate model delete form and return it.

            Override to implement custom behavior.

            The delete form originally used a GET request, so delete_form
            accepts both GET and POST request for backwards compatibility.
        """
        if request.form:
            return self._delete_form_class(request.form)
        elif request.args:
            # allow request.args for backward compatibility
            return self._delete_form_class(request.args)
        else:
            return self._delete_form_class()

    def list_form(self, obj=None):
        """
            Instantiate model editing form for list view and return it.

            Override to implement custom behavior.
        """
        return self._list_form_class(get_form_data(), obj=obj)

    def action_form(self, obj=None):
        """
            Instantiate model action form and return it.

            Override to implement custom behavior.
        """
        return self._action_form_class(get_form_data(), obj=obj)

    def validate_form(self, form):
        """
            Validate the form on submit.

            :param form:
                Form to validate
        """
        return validate_form_on_submit(form)

    def get_save_return_url(self, model, is_created=False):
        """
            Return url where user is redirected after successful form save.

            :param model:
                Saved object
            :param is_created:
                Whether new object was created or existing one was updated

            For example, redirect use to object details view after form save::

                class MyModelView(ModelView):
                    can_view_details = True

                    def get_save_return_url(self, model, is_created):
                        return self.get_url('.details_view', id=model.id)

        """
        return get_redirect_target() or self.get_url('.index_view')

    def _get_ruleset_missing_fields(self, ruleset, form):
        missing_fields = []

        if ruleset:
            visible_fields = ruleset.visible_fields
            for field in form:
                if field.name not in visible_fields:
                    missing_fields.append(field.name)

        return missing_fields

    def _show_missing_fields_warning(self, text):
        warnings.warn(text)

    def _validate_form_class(self, ruleset, form_class, remove_missing=True):
        form_fields = []
        for name, obj in iteritems(form_class.__dict__):
            if isinstance(obj, UnboundField):
                form_fields.append(name)

        missing_fields = []
        if ruleset:
            visible_fields = ruleset.visible_fields
            for field_name in form_fields:
                if field_name not in visible_fields:
                    missing_fields.append(field_name)

        if missing_fields:
            self._show_missing_fields_warning('Fields missing from ruleset: %s' % (','.join(missing_fields)))
        if remove_missing:
            self._remove_fields_from_form_class(missing_fields, form_class)

    def _validate_form_instance(self, ruleset, form, remove_missing=True):
        missing_fields = self._get_ruleset_missing_fields(ruleset=ruleset, form=form)
        if missing_fields:
            self._show_missing_fields_warning('Fields missing from ruleset: %s' % (','.join(missing_fields)))
        if remove_missing:
            self._remove_fields_from_form_instance(missing_fields, form)

    def _remove_fields_from_form_instance(self, field_names, form):
        for field_name in field_names:
            form.__delitem__(field_name)

    def _remove_fields_from_form_class(self, field_names, form_class):
        for field_name in field_names:
            delattr(form_class, field_name)

    # Helpers
    def is_sortable(self, name):
        """
            Verify if column is sortable.

            Not case-sensitive.

            :param name:
                Column name.
        """
        return name.lower() in (x.lower() for x in self._sortable_columns)

    def is_editable(self, name):
        """
            Verify if column is editable.

            :param name:
                Column name.
        """
        return name in self.column_editable_list

    def _get_column_by_idx(self, idx):
        """
            Return column index by
        """
        if idx is None or idx < 0 or idx >= len(self._list_columns):
            return None

        return self._list_columns[idx]

    def _get_default_order(self):
        """
            Return default sort order
        """
        if self.column_default_sort:
            if isinstance(self.column_default_sort, list):
                return self.column_default_sort
            if isinstance(self.column_default_sort, tuple):
                return [self.column_default_sort]
            else:
                return [(self.column_default_sort, False)]

        return None

    # Database-related API
    def get_list(self, page, sort_field, sort_desc, search, filters,
                 page_size=None):
        """
            Return a paginated and sorted list of models from the data source.

            Must be implemented in the child class.

            :param page:
                Page number, 0 based. Can be set to None if it is first page.
            :param sort_field:
                Sort column name or None.
            :param sort_desc:
                If set to True, sorting is in descending order.
            :param search:
                Search query
            :param filters:
                List of filter tuples. First value in a tuple is a search
                index, second value is a search value.
            :param page_size:
                Number of results. Defaults to ModelView's page_size. Can be
                overriden to change the page_size limit. Removing the page_size
                limit requires setting page_size to 0 or False.
        """
        raise NotImplementedError('Please implement get_list method')

    def get_one(self, id):
        """
            Return one model by its id.

            Must be implemented in the child class.

            :param id:
                Model id
        """
        raise NotImplementedError('Please implement get_one method')

    # Exception handler
    def handle_view_exception(self, exc):
        if isinstance(exc, ValidationError):
            flash(as_unicode(exc), 'error')
            return True

        if current_app.config.get('ADMIN_RAISE_ON_VIEW_EXCEPTION'):
            raise

        if self._debug:
            raise

        return False

    # Model event handlers
    def on_model_change(self, form, model, is_created):
        """
            Perform some actions before a model is created or updated.

            Called from create_model and update_model in the same transaction
            (if it has any meaning for a store backend).

            By default does nothing.

            :param form:
                Form used to create/update model
            :param model:
                Model that will be created/updated
            :param is_created:
                Will be set to True if model was created and to False if edited
        """
        pass

    def _on_model_change(self, form, model, is_created):
        """
            Compatibility helper.
        """
        try:
            self.on_model_change(form, model, is_created)
        except TypeError as e:
            if re.match(r'on_model_change\(\) takes .* 3 .* arguments .* 4 .* given .*', str(e)):
                msg = ('%s.on_model_change() now accepts third ' +
                       'parameter is_created. Please update your code') % self.model
                warnings.warn(msg)

                self.on_model_change(form, model)
            else:
                raise

    def after_model_change(self, form, model, is_created):
        """
            Perform some actions after a model was created or updated and
            committed to the database.

            Called from create_model after successful database commit.

            By default does nothing.

            :param form:
                Form used to create/update model
            :param model:
                Model that was created/updated
            :param is_created:
                True if model was created, False if model was updated
        """
        pass

    def on_model_delete(self, model):
        """
            Perform some actions before a model is deleted.

            Called from delete_model in the same transaction
            (if it has any meaning for a store backend).

            By default do nothing.
        """
        pass

    def after_model_delete(self, model):
        """
            Perform some actions after a model was deleted and
            committed to the database.

            Called from delete_model after successful database commit
            (if it has any meaning for a store backend).

            By default does nothing.

            :param model:
                Model that was deleted
        """
        pass

    def on_form_prefill(self, form, id):
        """
            Perform additional actions to pre-fill the edit form.

            Called from edit_view, if the current action is rendering
            the form rather than receiving client side input, after
            default pre-filling has been performed.

            By default does nothing.

            You only need to override this if you have added custom
            fields that depend on the database contents in a way that
            Flask-admin can't figure out by itself. Fields that were
            added by name of a normal column or relationship should
            work out of the box.

            :param form:
                Form instance
            :param id:
                id of the object that is going to be edited
        """
        pass

    def create_model(self, form):
        """
            Create model from the form.

            Returns the model instance if operation succeeded.

            Must be implemented in the child class.

            :param form:
                Form instance
        """
        raise NotImplementedError()

    def update_model(self, form, model):
        """
            Update model from the form.

            Returns `True` if operation succeeded.

            Must be implemented in the child class.

            :param form:
                Form instance
            :param model:
                Model instance
        """
        raise NotImplementedError()

    def delete_model(self, model):
        """
            Delete model.

            Returns `True` if operation succeeded.

            Must be implemented in the child class.

            :param model:
                Model instance
        """
        raise NotImplementedError()

    # Various helpers
    def _prettify_name(self, name):
        """
            Prettify pythonic variable name.

            For example, 'hello_world' will be converted to 'Hello World'

            :param name:
                Name to prettify
        """
        return prettify_name(name)

    def get_empty_list_message(self):
        return gettext('There are no items in the table.')

    # URL generation helpers
    def _get_list_filter_args(self):
        if self._filters:
            filters = []

            for n in request.args:
                if not n.startswith('flt'):
                    continue

                if '_' not in n:
                    continue

                pos, key = n[3:].split('_', 1)

                if key in self._filter_args:
                    idx, flt = self._filter_args[key]

                    value = request.args[n]

                    if flt.validate(value):
                        filters.append((pos, (idx, as_unicode(flt.name), value)))
                    else:
                        flash(gettext('Invalid Filter Value: %(value)s', value=value), 'error')

            # Sort filters
            return [v[1] for v in sorted(filters, key=lambda n: n[0])]

        return None

    def _get_list_extra_args(self):
        """
            Return arguments from query string.
        """
        return ViewArgs(page=request.args.get('page', 0, type=int),
                        page_size=request.args.get('page_size', 0, type=int),
                        sort=request.args.get('sort', None, type=int),
                        sort_desc=request.args.get('desc', None, type=int),
                        search=request.args.get('search', None),
                        filters=self._get_list_filter_args())

    def _get_filters(self, filters):
        """
            Get active filters as dictionary of URL arguments and values

            :param filters:
                List of filters from ViewArgs object
        """
        kwargs = {}

        if filters:
            for i, pair in enumerate(filters):
                idx, flt_name, value = pair

                key = 'flt%d_%s' % (i, self.get_filter_arg(idx, self._filters[idx]))
                kwargs[key] = value

        return kwargs

    # URL generation helpers
    def _get_list_url(self, view_args):
        """
            Generate page URL with current page, sort column and
            other parameters.

            :param view:
                View name
            :param view_args:
                ViewArgs object with page number, filters, etc.
        """
        page = view_args.page or None
        desc = 1 if view_args.sort_desc else None

        kwargs = dict(page=page, sort=view_args.sort, desc=desc, search=view_args.search)
        kwargs.update(view_args.extra_args)

        if view_args.page_size:
            kwargs['page_size'] = view_args.page_size

        kwargs.update(self._get_filters(view_args.filters))

        return self.get_url('.index_view', **kwargs)

    # Actions
    def is_action_allowed(self, name):
        """
            Override this method to allow or disallow actions based
            on some condition.

            The default implementation only checks if the particular action
            is not in `action_disallowed_list`.
        """
        return name not in self.action_disallowed_list

    def _get_field_value(self, model, name):
        """
            Get unformatted field value from the model
        """
        return rec_getattr(model, name)

    def _get_list_value(self, context, model, name, column_formatters,
                        column_type_formatters):
        """
            Returns the value to be displayed.

            :param context:
                :py:class:`jinja2.runtime.Context` if available
            :param model:
                Model instance
            :param name:
                Field name
            :param column_formatters:
                column_formatters to be used.
            :param column_type_formatters:
                column_type_formatters to be used.
        """
        column_fmt = column_formatters.get(name)
        if column_fmt is not None:
            value = column_fmt(self, context, model, name)
        else:
            value = self._get_field_value(model, name)

        choices_map = self._column_choices_map.get(name, {})
        if choices_map:
            return choices_map.get(value) or value

        type_fmt = None
        for typeobj, formatter in column_type_formatters.items():
            if isinstance(value, typeobj):
                type_fmt = formatter
                break
        if type_fmt is not None:
            value = type_fmt(self, value)

        return value

    @contextfunction
    def get_list_value(self, context, model, name):
        """
            Returns the value to be displayed in the list view

            :param context:
                :py:class:`jinja2.runtime.Context`
            :param model:
                Model instance
            :param name:
                Field name
        """
        return self._get_list_value(
            context,
            model,
            name,
            self.column_formatters,
            self.column_type_formatters,
        )

    @contextfunction
    def get_detail_value(self, context, model, name):
        """
            Returns the value to be displayed in the detail view

            :param context:
                :py:class:`jinja2.runtime.Context`
            :param model:
                Model instance
            :param name:
                Field name
        """
        return self._get_list_value(
            context,
            model,
            name,
            self.column_formatters_detail,
            self.column_type_formatters_detail,
        )

    def get_export_value(self, model, name):
        """
            Returns the value to be displayed in export.
            Allows export to use different (non HTML) formatters.

            :param model:
                Model instance
            :param name:
                Field name
        """
        return self._get_list_value(
            None,
            model,
            name,
            self.column_formatters_export,
            self.column_type_formatters_export,
        )

    def get_export_name(self, export_type='csv'):
        """
        :return: The exported csv file name.
        """
        filename = '%s_%s.%s' % (self.name,
                                 time.strftime("%Y-%m-%d_%H-%M-%S"),
                                 export_type)
        return filename

    # AJAX references
    def _process_ajax_references(self):
        """
            Process `form_ajax_refs` and generate model loaders that
            will be used by the `ajax_lookup` view.
        """
        result = {}

        if self.form_ajax_refs:
            for name, options in iteritems(self.form_ajax_refs):
                if isinstance(options, dict):
                    result[name] = self._create_ajax_loader(name, options)
                elif isinstance(options, AjaxModelLoader):
                    result[name] = options
                else:
                    raise ValueError('%s.form_ajax_refs can not handle %s types' % (self, type(options)))

        return result

    def _create_ajax_loader(self, name, options):
        """
            Model backend will override this to implement AJAX model loading.
        """
        raise NotImplementedError()

    # Views
    @expose('/')
    def index_view(self):
        """
            List view
        """
        if self.can_delete:
            delete_form = self.delete_form()
        else:
            delete_form = None

        # Grab parameters from URL
        view_args = self._get_list_extra_args()

        # Map column index to column name
        sort_column = self._get_column_by_idx(view_args.sort)
        if sort_column is not None:
            sort_column = sort_column[0]

        # Get page size
        page_size = view_args.page_size or self.page_size

        # Get count and data
        count, data = self.get_list(view_args.page, sort_column, view_args.sort_desc,
                                    view_args.search, view_args.filters, page_size=page_size)

        list_forms = {}
        if self.column_editable_list:
            for row in data:
                list_forms[self.get_pk_value(row)] = self.list_form(obj=row)

        # Calculate number of pages
        if count is not None and page_size:
            num_pages = int(ceil(count / float(page_size)))
        elif not page_size:
            num_pages = 0  # hide pager for unlimited page_size
        else:
            num_pages = None  # use simple pager

        # Various URL generation helpers
        def pager_url(p):
            # Do not add page number if it is first page
            if p == 0:
                p = None

            return self._get_list_url(view_args.clone(page=p))

        def sort_url(column, invert=False, desc=None):
            if not desc and invert and not view_args.sort_desc:
                desc = 1

            return self._get_list_url(view_args.clone(sort=column, sort_desc=desc))

        def page_size_url(s):
            if not s:
                s = self.page_size

            return self._get_list_url(view_args.clone(page_size=s))

        # Actions
        actions, actions_confirmation = self.get_actions_list()
        if actions:
            action_form = self.action_form()
        else:
            action_form = None

        clear_search_url = self._get_list_url(view_args.clone(page=0,
                                                              sort=view_args.sort,
                                                              sort_desc=view_args.sort_desc,
                                                              search=None,
                                                              filters=None))

        return self.render(
            self.list_template,
            data=data,
            list_forms=list_forms,
            delete_form=delete_form,
            action_form=action_form,

            # List
            list_columns=self._list_columns,
            sortable_columns=self._sortable_columns,
            editable_columns=self.column_editable_list,
            list_row_actions=self.get_list_row_actions(),

            # Pagination
            count=count,
            pager_url=pager_url,
            num_pages=num_pages,
            can_set_page_size=self.can_set_page_size,
            page_size_url=page_size_url,
            page=view_args.page,
            page_size=page_size,
            default_page_size=self.page_size,

            # Sorting
            sort_column=view_args.sort,
            sort_desc=view_args.sort_desc,
            sort_url=sort_url,

            # Search
            search_supported=self._search_supported,
            clear_search_url=clear_search_url,
            search=view_args.search,

            # Filters
            filters=self._filters,
            filter_groups=self._get_filter_groups(),
            active_filters=view_args.filters,
            filter_args=self._get_filters(view_args.filters),

            # Actions
            actions=actions,
            actions_confirmation=actions_confirmation,

            # Misc
            enumerate=enumerate,
            get_pk_value=self.get_pk_value,
            get_value=self.get_list_value,
            return_url=self._get_list_url(view_args),
        )

    @expose('/new/', methods=('GET', 'POST'))
    def create_view(self):
        """
            Create model view
        """
        return_url = get_redirect_target() or self.get_url('.index_view')

        if not self.can_create:
            return redirect(return_url)

        form = self.create_form()
        if not hasattr(form, '_validated_ruleset') or not form._validated_ruleset:
            self._validate_form_instance(ruleset=self._form_create_rules, form=form)

        if self.validate_form(form):
            # in versions 1.1.0 and before, this returns a boolean
            # in later versions, this is the model itself
            model = self.create_model(form)
            if model:
                flash(gettext('Record was successfully created.'), 'success')
                if '_add_another' in request.form:
                    return redirect(request.url)
                elif '_continue_editing' in request.form:
                    # if we have a valid model, try to go to the edit view
                    if model is not True:
                        url = self.get_url('.edit_view', id=self.get_pk_value(model), url=return_url)
                    else:
                        url = return_url
                    return redirect(url)
                else:
                    # save button
                    return redirect(self.get_save_return_url(model, is_created=True))

        form_opts = FormOpts(widget_args=self.form_widget_args,
                             form_rules=self._form_create_rules)

        if self.create_modal and request.args.get('modal'):
            template = self.create_modal_template
        else:
            template = self.create_template

        return self.render(template,
                           form=form,
                           form_opts=form_opts,
                           return_url=return_url)

    @expose('/edit/', methods=('GET', 'POST'))
    def edit_view(self):
        """
            Edit model view
        """
        return_url = get_redirect_target() or self.get_url('.index_view')

        if not self.can_edit:
            return redirect(return_url)

        id = get_mdict_item_or_list(request.args, 'id')
        if id is None:
            return redirect(return_url)

        model = self.get_one(id)

        if model is None:
            flash(gettext('Record does not exist.'), 'error')
            return redirect(return_url)

        form = self.edit_form(obj=model)
        if not hasattr(form, '_validated_ruleset') or not form._validated_ruleset:
            self._validate_form_instance(ruleset=self._form_edit_rules, form=form)

        if self.validate_form(form):
            if self.update_model(form, model):
                flash(gettext('Record was successfully saved.'), 'success')
                if '_add_another' in request.form:
                    return redirect(self.get_url('.create_view', url=return_url))
                elif '_continue_editing' in request.form:
                    return redirect(request.url)
                else:
                    # save button
                    return redirect(self.get_save_return_url(model, is_created=False))

        if request.method == 'GET' or form.errors:
            self.on_form_prefill(form, id)

        form_opts = FormOpts(widget_args=self.form_widget_args,
                             form_rules=self._form_edit_rules)

        if self.edit_modal and request.args.get('modal'):
            template = self.edit_modal_template
        else:
            template = self.edit_template

        return self.render(template,
                           model=model,
                           form=form,
                           form_opts=form_opts,
                           return_url=return_url)

    @expose('/details/')
    def details_view(self):
        """
            Details model view
        """
        return_url = get_redirect_target() or self.get_url('.index_view')

        if not self.can_view_details:
            return redirect(return_url)

        id = get_mdict_item_or_list(request.args, 'id')
        if id is None:
            return redirect(return_url)

        model = self.get_one(id)

        if model is None:
            flash(gettext('Record does not exist.'), 'error')
            return redirect(return_url)

        if self.details_modal and request.args.get('modal'):
            template = self.details_modal_template
        else:
            template = self.details_template

        return self.render(template,
                           model=model,
                           details_columns=self._details_columns,
                           get_value=self.get_detail_value,
                           return_url=return_url)

    @expose('/delete/', methods=('POST',))
    def delete_view(self):
        """
            Delete model view. Only POST method is allowed.
        """
        return_url = get_redirect_target() or self.get_url('.index_view')

        if not self.can_delete:
            return redirect(return_url)

        form = self.delete_form()

        if self.validate_form(form):
            # id is InputRequired()
            id = form.id.data

            model = self.get_one(id)

            if model is None:
                flash(gettext('Record does not exist.'), 'error')
                return redirect(return_url)

            # message is flashed from within delete_model if it fails
            if self.delete_model(model):
                flash(gettext('Record was successfully deleted.'), 'success')
                return redirect(return_url)
        else:
            flash_errors(form, message='Failed to delete record. %(error)s')

        return redirect(return_url)

    @expose('/action/', methods=('POST',))
    def action_view(self):
        """
            Mass-model action view.
        """
        return self.handle_action()

    def _export_data(self):
        # Macros in column_formatters are not supported.
        # Macros will have a function name 'inner'
        # This causes non-macro functions named 'inner' not work.
        for col, func in iteritems(self.column_formatters_export):
            # skip checking columns not being exported
            if col not in [col for col, _ in self._export_columns]:
                continue

            if func.__name__ == 'inner':
                raise NotImplementedError(
                    'Macros are not implemented in export. Exclude column in'
                    ' column_formatters_export, column_export_list, or '
                    ' column_export_exclude_list. Column: %s' % (col,)
                )

        # Grab parameters from URL
        view_args = self._get_list_extra_args()

        # Map column index to column name
        sort_column = self._get_column_by_idx(view_args.sort)
        if sort_column is not None:
            sort_column = sort_column[0]

        # Get count and data
        count, data = self.get_list(0, sort_column, view_args.sort_desc,
                                    view_args.search, view_args.filters,
                                    page_size=self.export_max_rows)

        return count, data

    @expose('/export/<export_type>/')
    def export(self, export_type):
        return_url = get_redirect_target() or self.get_url('.index_view')

        if not self.can_export or (export_type not in self.export_types):
            flash(gettext('Permission denied.'), 'error')
            return redirect(return_url)

        if export_type == 'csv':
            return self._export_csv(return_url)
        else:
            return self._export_tablib(export_type, return_url)

    def _export_csv(self, return_url):
        """
            Export a CSV of records as a stream.
        """
        count, data = self._export_data()

        # https://docs.djangoproject.com/en/1.8/howto/outputting-csv/
        class Echo(object):
            """
            An object that implements just the write method of the file-like
            interface.
            """
            def write(self, value):
                """
                Write the value by returning it, instead of storing
                in a buffer.
                """
                return value

        writer = csv.writer(Echo())

        def generate():
            # Append the column titles at the beginning
            titles = [csv_encode(c[1]) for c in self._export_columns]
            yield writer.writerow(titles)

            for row in data:
                vals = [csv_encode(self.get_export_value(row, c[0]))
                        for c in self._export_columns]
                yield writer.writerow(vals)

        filename = self.get_export_name(export_type='csv')

        disposition = 'attachment;filename=%s' % (secure_filename(filename),)

        return Response(
            stream_with_context(generate()),
            headers={'Content-Disposition': disposition},
            mimetype='text/csv'
        )

    def _export_tablib(self, export_type, return_url):
        """
            Exports a variety of formats using the tablib library.
        """
        if tablib is None:
            flash(gettext('Tablib dependency not installed.'), 'error')
            return redirect(return_url)

        filename = self.get_export_name(export_type)

        disposition = 'attachment;filename=%s' % (secure_filename(filename),)

        mimetype, encoding = mimetypes.guess_type(filename)
        if not mimetype:
            mimetype = 'application/octet-stream'
        if encoding:
            mimetype = '%s; charset=%s' % (mimetype, encoding)

        ds = tablib.Dataset(headers=[c[1] for c in self._export_columns])

        count, data = self._export_data()

        for row in data:
            vals = [self.get_export_value(row, c[0]) for c in self._export_columns]
            ds.append(vals)

        try:
            try:
                response_data = ds.export(format=export_type)
            except AttributeError:
                response_data = getattr(ds, export_type)
        except (AttributeError, tablib.UnsupportedFormat):
            flash(gettext('Export type "%(type)s not supported.',
                          type=export_type), 'error')
            return redirect(return_url)

        return Response(
            response_data,
            headers={'Content-Disposition': disposition},
            mimetype=mimetype,
        )

    @expose('/ajax/lookup/')
    def ajax_lookup(self):
        name = request.args.get('name')
        query = request.args.get('query')
        offset = request.args.get('offset', type=int)
        limit = request.args.get('limit', 10, type=int)

        loader = self._form_ajax_refs.get(name)

        if not loader:
            abort(404)

        data = [loader.format(m) for m in loader.get_list(query, offset, limit)]
        return Response(json.dumps(data), mimetype='application/json')

    @expose('/ajax/update/', methods=('POST',))
    def ajax_update(self):
        """
            Edits a single column of a record in list view.
        """
        if not self.column_editable_list:
            abort(404)

        form = self.list_form()

        # prevent validation issues due to submitting a single field
        # delete all fields except the submitted fields and csrf token
        for field in list(form):
            if (field.name in request.form) or (field.name == 'csrf_token'):
                pass
            else:
                form.__delitem__(field.name)

        if self.validate_form(form):
            pk = form.list_form_pk.data
            record = self.get_one(pk)

            if record is None:
                return gettext('Record does not exist.'), 500

            if self.update_model(form, record):
                # Success
                return gettext('Record was successfully saved.')
            else:
                # Error: No records changed, or problem saving to database.
                msgs = ", ".join([msg for msg in get_flashed_messages()])
                return gettext('Failed to update record. %(error)s',
                               error=msgs), 500
        else:
            for field in form:
                for error in field.errors:
                    # return validation error to x-editable
                    if isinstance(error, list):
                        return gettext('Failed to update record. %(error)s',
                                       error=", ".join(error)), 500
                    else:
                        return gettext('Failed to update record. %(error)s',
                                       error=error), 500<|MERGE_RESOLUTION|>--- conflicted
+++ resolved
@@ -410,20 +410,11 @@
             class MyModelView(BaseModelView):
                 column_default_sort = ('user', True)
 
-<<<<<<< HEAD
         If you want to sort by more than one column,
         you can pass a list of tuples::
 
             class MyModelView(BaseModelView):
                 column_default_sort = [('name', True), ('last_name', True)]
-=======
-        You can also sort by multiple columns. In following example,
-        items will be sorted by email ascending first, and then sorted by user
-        descending::
-
-            class MyModelView(BaseModelView):
-                column_default_sort = ('email', ('user', True))
->>>>>>> 7bd79342
     """
 
     column_searchable_list = ObsoleteAttr('column_searchable_list',
