--- conflicted
+++ resolved
@@ -259,11 +259,7 @@
 def test_subdocument_class_config():
     app, db, admin = setup()
 
-<<<<<<< HEAD
-    from flask.ext.admin.model.form import InlineFormAdmin
-=======
     from flask.ext.admin.contrib.mongoengine import EmbeddedForm
->>>>>>> 79f4f907
 
     class Comment(db.EmbeddedDocument):
         name = db.StringField(max_length=20, required=True)
@@ -273,11 +269,7 @@
         test1 = db.StringField(max_length=20)
         subdoc = db.EmbeddedDocumentField(Comment)
 
-<<<<<<< HEAD
-    class EmbeddedConfig(InlineFormAdmin):
-=======
     class EmbeddedConfig(EmbeddedForm):
->>>>>>> 79f4f907
         form_columns = ('name',)
 
     # Check only
